# -*- coding: utf-8 -*-
from __future__ import division
import os
import numpy as np
import torch
from torch import optim
from torch.autograd import Variable

from model import DQN

class Agent():
  def __init__(self, args, env):
    self.action_space = env.action_space()
    self.atoms = args.atoms
    self.Vmin = args.V_min
    self.Vmax = args.V_max
    self.support = torch.linspace(args.V_min, args.V_max, self.atoms).to(device=args.device)  # Support (range) of z
    self.delta_z = (args.V_max - args.V_min) / (self.atoms - 1)
    self.batch_size = args.batch_size
    self.n = args.multi_step
    self.discount = args.discount
    self.progress_reward = args.progress_reward
    self.trial_reward = args.trial_reward

    self.online_net = DQN(args, self.action_space).to(device=args.device)
    if args.model:  # Load pretrained model if provided
      if os.path.isfile(args.model):
        state_dict = torch.load(args.model, map_location='cpu')  # Always load tensors onto CPU by default, will shift to GPU if necessary
        if 'conv1.weight' in state_dict.keys():
          for old_key, new_key in (('conv1.weight', 'convs.0.weight'), ('conv1.bias', 'convs.0.bias'), ('conv2.weight', 'convs.2.weight'), ('conv2.bias', 'convs.2.bias'), ('conv3.weight', 'convs.4.weight'), ('conv3.bias', 'convs.4.bias')):
            state_dict[new_key] = state_dict[old_key]  # Re-map state dict for old pretrained models
            del state_dict[old_key]  # Delete old keys for strict load_state_dict
        self.online_net.load_state_dict(state_dict)
        print("Loading pretrained model: " + args.model)
      else:  # Raise error if incorrect model path provided
        raise FileNotFoundError(args.model)

    self.online_net.train()

    self.target_net = DQN(args, self.action_space).to(device=args.device)
    self.update_target_net()
    self.target_net.train()
    for param in self.target_net.parameters():
      param.requires_grad = False

    self.optimiser = optim.Adam(self.online_net.parameters(), lr=args.learning_rate, eps=args.adam_eps)

  # Resets noisy weights in all linear layers (of online net only)
  def reset_noise(self):
    self.online_net.reset_noise()

  # Acts based on single state (no batch)
  def act(self, state, allowed_mask):
    with torch.no_grad():
      action_eval = torch.flatten((self.online_net(state.unsqueeze(0)) * self.support).sum(2)).numpy()

      # choose maximum value action that is in the allowed mask

      # make sure all the values are non-negative
      action_eval = action_eval - min(np.min(action_eval), 0)
      action_eval = np.multiply(action_eval, allowed_mask)
      
      return np.argmax(action_eval).item()

  # Acts with an ε-greedy policy (used for evaluation only)
  def act_e_greedy(self, state, allowed_mask, epsilon=0.001):  # High ε can reduce evaluation scores drastically
    if np.random.random() < epsilon:
      # pick a random allowed action (based on allowed_mask)
      allowed_actions = np.argwhere(allowed_mask).flatten()
      action = allowed_actions[np.random.randint(allowed_actions.shape[0])]

    # otherwise, pick action based on policy
    else:
      action = self.act(state, allowed_mask)

    return action

  def learn(self, mem, spotq=False):
    # Sample transitions
    idxs, states, actions, returns, next_states, nonterminals, allowed_actions, weights = \
        mem.sample(self.batch_size)

    # Calculate current state probabilities (online network noise already sampled)
    log_ps = self.online_net(states, log=True)  # Log probabilities log p(s_t, ·; θonline)
    log_ps_a = log_ps[range(self.batch_size), actions]  # log p(s_t, a_t; θonline)

    with torch.no_grad():
      # Calculate nth next state probabilities
      pns = self.online_net(next_states)  # Probabilities p(s_t+n, ·; θonline)
      dns = self.support.expand_as(pns) * pns  # Distribution d_t+n = (z, p(s_t+n, ·; θonline))

      # Action Masking - mask invalid actions
      argmax_indices_masked = dns.sum(2).numpy()

      # make sure all values are nonnegative
      argmax_indices_masked = argmax_indices_masked - min(np.min(argmax_indices_masked), 0)
      argmax_indices_masked = np.multiply(argmax_indices_masked, allowed_actions)

      # pick best remaining action
      argmax_indices_masked = np.argmax(argmax_indices_masked, axis=1)

      self.target_net.reset_noise()  # Sample new target net noise
      pns = self.target_net(next_states)  # Probabilities p(s_t+n, ·; θtarget)
      pns_a = pns[range(self.batch_size), argmax_indices_masked]  # Double-Q probabilities p(s_t+n, argmax_a[(z, p(s_t+n, a; θonline))]; θtarget)

      # Compute Tz (Bellman operator T applied to z)
      # if self.progress_reward:
      if False:
        Tz = returns.unsqueeze(1)
      else:
        Tz = returns.unsqueeze(1) + nonterminals * (self.discount ** self.n) * self.support.unsqueeze(0)  # Tz = R^n + (γ^n)z (accounting for terminal states)

<<<<<<< HEAD
=======
      # print(Tz.size())
>>>>>>> d000f488
      Tz = Tz.clamp(min=self.Vmin, max=self.Vmax)  # Clamp between supported values
      # Compute L2 projection of Tz onto fixed support z
      b = (Tz - self.Vmin) / self.delta_z  # b = (Tz - Vmin) / Δz
      l, u = b.floor().to(torch.int64), b.ceil().to(torch.int64)
      # Fix disappearing probability mass when l = b = u (b is int)
      l[(u > 0) * (l == u)] -= 1
      u[(l < (self.atoms - 1)) * (l == u)] += 1

      # Distribute probability of Tz
      m_reg = states.new_zeros(self.batch_size, self.atoms)
      offset = torch.linspace(0, ((self.batch_size - 1) * self.atoms), self.batch_size).unsqueeze(1).expand(self.batch_size, self.atoms).to(actions)
      m_reg.view(-1).index_add_(0, (l + offset).view(-1), (pns_a * (u.float() - b)).view(-1))  # m_l = m_l + p(s_t+n, a*)(u - b)
      m_reg.view(-1).index_add_(0, (u + offset).view(-1), (pns_a * (b - l.float())).view(-1))  # m_u = m_u + p(s_t+n, a*)(b - l)

      if spotq:
        # get original chosen actions (for spot q loss)
        argmax_indices_ns = dns.sum(2).argmax(1).numpy()

        extra_term_inds = (argmax_indices_masked != argmax_indices_ns)
        pns_a_spotq = pns[range(self.batch_size), argmax_indices_masked]

        # Distribute probability of Tz
        m_spot = states.new_zeros(self.batch_size, self.atoms)
        offset = torch.linspace(0, ((self.batch_size - 1) * self.atoms), self.batch_size).unsqueeze(1).expand(self.batch_size, self.atoms).to(actions)
        m_spot.view(-1).index_add_(0, (l + offset).view(-1), (pns_a_spotq * (u.float() - b)).view(-1))  # m_l = m_l + p(s_t+n, a*)(u - b)
        m_spot.view(-1).index_add_(0, (u + offset).view(-1), (pns_a_spotq * (b - l.float())).view(-1))  # m_u = m_u + p(s_t+n, a*)(b - l)

        spotq_loss = m_spot * log_ps_a
        spotq_loss[~extra_term_inds] = 0

    loss = -torch.sum(m_reg * log_ps_a, 1)  # Cross-entropy loss (minimises DKL(m||p(s_t, a_t)))
    # add the spot-q loss term if using spot-q
    if spotq:
      spotq_loss = Variable(spotq_loss.data, requires_grad=True)
      loss += -torch.sum(spotq_loss, 1)

    self.online_net.zero_grad()
    (weights * loss).mean().backward()  # Backpropagate importance-weighted minibatch loss
    self.optimiser.step()

    mem.update_priorities(idxs, loss.detach().cpu().numpy())  # Update priorities of sampled transitions

  def update_target_net(self):
    self.target_net.load_state_dict(self.online_net.state_dict())

  # Save model parameters on current device (don't move model between devices)
  def save(self, path, name='model.pth'):
    torch.save(self.online_net.state_dict(), os.path.join(path, name))

  # Evaluates Q-value based on single state (no batch)
  def evaluate_q(self, state, allowed_actions):
    with torch.no_grad():
      action_values = (self.online_net(state.unsqueeze(0)) * self.support).sum(2).max(1)[0].item()
      return action_values

  def train(self):
    self.online_net.train()

  def eval(self):
    self.online_net.eval()<|MERGE_RESOLUTION|>--- conflicted
+++ resolved
@@ -110,10 +110,6 @@
       else:
         Tz = returns.unsqueeze(1) + nonterminals * (self.discount ** self.n) * self.support.unsqueeze(0)  # Tz = R^n + (γ^n)z (accounting for terminal states)
 
-<<<<<<< HEAD
-=======
-      # print(Tz.size())
->>>>>>> d000f488
       Tz = Tz.clamp(min=self.Vmin, max=self.Vmax)  # Clamp between supported values
       # Compute L2 projection of Tz onto fixed support z
       b = (Tz - self.Vmin) / self.delta_z  # b = (Tz - Vmin) / Δz
